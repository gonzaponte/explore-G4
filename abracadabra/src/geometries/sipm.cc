// clang-format off
#include "geometries/sipm.hh"

#include <G4Box.hh>
#include <G4LogicalVolume.hh>

using nain4::material_from_elements_N;
using nain4::place;
using nain4::scale_by;
using nain4::volume;
using nain4::vis_attributes;


G4LogicalVolume* sipm::build() {
  auto act_half_x = half.x() - act.margin_x;
  auto act_half_y = half.y() - act.margin_y;
  auto act_half_z = act.dz / 2;
  auto vol_body = volume<G4Box>(    name,     mat,     half.x(),     half.y(),     half.z());
  auto vol_act  = volume<G4Box>(act.name, act.mat, act_half_x  , act_half_y  , act_half_z);
  vol_act->SetSensitiveDetector(new sipm_sensitive("/does/this/matter?", h5_filename));

  // ----- visibility -------------------------------------------------------------
  vol_body -> SetVisAttributes(    vis_attributes);
  vol_act  -> SetVisAttributes(act.vis_attributes);

  // ----- geometrical relationship between components ----------------------------
  auto z_act_in_body = act.dz/2 - half.z();
  place(vol_act).in(vol_body).at(0,0,z_act_in_body).now();
  return vol_body;
}

G4bool sipm_sensitive::ProcessHits(G4Step* step, G4TouchableHistory* /*deprecated_parameter*/) {
  hits.push_back(*step);
  if (io) {
    auto pos = step -> GetPreStepPoint() -> GetPosition();
    io -> write_hit_info(0, pos.getX(), pos.getY(), pos.getZ());
  }
  return true; // TODO what is the meaning of this?
}



// ------------------------------------------------------------------------------------------
// Hamamatsu Blue: one example of a SiPM
#include <G4SystemOfUnits.hh>

G4MaterialPropertiesTable* fr4_surface_properties() {
  auto photon_energy = scale_by(eV,
    { 1.37760, 1.54980, 1.79687, 1.90745, 1.99974, 2.06640, 2.21400, 2.47968, 2.75520
    , 2.91727, 3.09960, 3.22036, 3.44400, 3.54240, 3.62526, 3.73446, 3.87450});

  return nain4::material_properties()
    .add("EFFICIENCY",   photon_energy,
         { 0.0445, 0.1045 , 0.208  , 0.261  , 0.314  , 0.3435 , 0.420  , 0.505  , 0.528
         , 0.502 , 0.460  , 0.4195 , 0.3145 , 0.2625 , 0.211  , 0.1055 , 0.026  })
    .add("REFLECTIVITY", photon_energy, 0)
    .done();
}

<<<<<<< HEAD
using std::optional;   using std::string;

G4PVPlacement* sipm_hamamatsu_blue(G4bool visible, optional<string> h5_filename) {
=======
G4LogicalVolume* sipm_hamamatsu_blue(G4bool visible) {
>>>>>>> d60dbe25

  auto fr4 = material_from_elements_N("FR4", 1.85 * g / cm3, kStateSolid, {{"H", 12},
                                                                           {"C", 18},
                                                                           {"O", 3}});

  using va = nain4::vis_attributes;       using col = G4Colour;

  auto vis_body = visible ?    col::Yellow()                  : va().visible(false);
  auto vis_act  = visible ? va(col::Blue()).force_solid(true) : va().visible(false);

  auto active = sipm_active_window("PHOTODIODES")
    .thickness(0.1*mm)
    .material(fr4)
    .skin("SIPM_OPTSURF", fr4_surface_properties(), unified, polished, dielectric_metal)
    .vis(vis_act);

  return sipm("Hamamatsu_Blue")
    .material("G4_Si")
    .size(6*mm, 6*mm, 0.6*mm)
    .active(active)
    .vis(vis_body)
    .write(h5_filename)
    .build();

}<|MERGE_RESOLUTION|>--- conflicted
+++ resolved
@@ -57,13 +57,9 @@
     .done();
 }
 
-<<<<<<< HEAD
 using std::optional;   using std::string;
 
-G4PVPlacement* sipm_hamamatsu_blue(G4bool visible, optional<string> h5_filename) {
-=======
-G4LogicalVolume* sipm_hamamatsu_blue(G4bool visible) {
->>>>>>> d60dbe25
+G4LogicalVolume* sipm_hamamatsu_blue(G4bool visible, optional<string> h5_filename) {
 
   auto fr4 = material_from_elements_N("FR4", 1.85 * g / cm3, kStateSolid, {{"H", 12},
                                                                            {"C", 18},
