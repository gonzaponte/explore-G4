#include "nain4.hh"

#include "geometries/sipm.hh"
#include "io/hdf5.hh"
#include "utils/enumerate.hh"

#include <G4Box.hh>
#include <G4ParticleGun.hh>
#include <G4SystemOfUnits.hh>
#include <G4UnitsTable.hh>
#include <G4VUserActionInitialization.hh>
#include <G4VUserDetectorConstruction.hh>

#include <G4VUserPrimaryGeneratorAction.hh>
#include <QBBC.hh>

#include <catch2/catch.hpp>

#include <algorithm>
#include <string>


// visible = true
TEST_CASE("Hamamatsu blue", "[geometry][hamamatsu][blue]") {
<<<<<<< HEAD
  auto& whole  = *sipm_hamamatsu_blue(true, {});
  auto& active = *whole.GetLogicalVolume()->GetDaughter(0);
  // Verify the number of volumes that make up the geometry
  CHECK(std::distance(begin(whole), end(whole)) == 2);
=======
  auto& whole  = *sipm_hamamatsu_blue(true);
  auto& active = *whole.GetDaughter(0)->GetLogicalVolume();
  // Verify the number of sub-volumes: 1 active region
  CHECK(std::distance(begin(whole), end(whole)) == 1);
>>>>>>> d60dbe25

  CHECK(whole .GetVisAttributes()->GetColour() == G4Colour::Yellow());
  CHECK(active.GetVisAttributes()->GetColour() == G4Colour::Blue());

  auto number_of_sensitive_detectors =
    std::count_if(begin(whole), end(whole),
                  [](auto v) { return v->GetLogicalVolume()->GetSensitiveDetector() != nullptr;});
  CHECK(number_of_sensitive_detectors == 1);

}

// visible = false
TEST_CASE("Hamamatsu blue invisible", "[geometry][hamamatsu][blue]") {
<<<<<<< HEAD
  auto& whole  = *sipm_hamamatsu_blue(false, {});
  auto& active = *whole.GetLogicalVolume()->GetDaughter(0);
  // Verify the number of volumes that make up the geometry
  CHECK(std::distance(begin(whole), end(whole)) == 2);
=======
  auto& whole  = *sipm_hamamatsu_blue(false);
  auto& active = *whole.GetDaughter(0)->GetLogicalVolume();
  // Verify the number of sub-volumes: 1 active region
  CHECK(std::distance(begin(whole), end(whole)) == 1);
>>>>>>> d60dbe25

  // TODO How can you verify the G4VisAttributes::Invisible attribute?
  CHECK(whole .GetVisAttributes()->GetColour() == G4Colour::White());
  CHECK(active.GetVisAttributes()->GetColour() == G4Colour::White());

}


TEST_CASE("hamamatsu app", "[app]") {

  // ----- Geometry ------------------------------------------------------------
  struct geometry : public G4VUserDetectorConstruction {
    geometry(std::string const& f) : filename{f} {}

    G4VPhysicalVolume* Construct() {
      auto air = nain4::material("G4_AIR");
<<<<<<< HEAD
      auto sipm = sipm_hamamatsu_blue(true, filename)->GetLogicalVolume();
=======
      auto sipm = sipm_hamamatsu_blue(true);
>>>>>>> d60dbe25
      auto world = nain4::volume<G4Box>("world", air, 40*mm, 40*mm, 40*mm);
      for (int x=-35; x<35; x+=7) {
        for (int y=-35; y<35; y+=7) {
          nain4::place(sipm).in(world).at(x*mm, y*mm, 30*mm).now();
        }
      }
      return nain4::place(world).now();
    }

    std::string filename;
  };

  // ----- Generator ------------------------------------------------------------
  class primary_generator : public G4VUserPrimaryGeneratorAction {
  public:
    primary_generator() {
      gun.SetParticleDefinition(nain4::find_particle("geantino"));
      gun.SetParticleMomentumDirection({0, 0, 1});
    }

    void GeneratePrimaries(G4Event* event) override {
      for (int x=-35; x<35; x+=7) {
        for (int y=-35; y<35; y+=7) {
          gun.SetParticlePosition({x*mm, y*mm, 0*mm});
          gun.GeneratePrimaryVertex(event);
        }
      }
    }

  private:
    G4ParticleGun gun {1};
  };

  // ----- Actions ------------------------------------------------------------
  class actions : public G4VUserActionInitialization {
    void BuildForMaster() const override {}
    void Build         () const override { SetUserAction(new primary_generator); }
  };

  // ----- Initialize and run Geant4 ------------------------------------------

  std::string hdf5_test_file_name = std::tmpnam(nullptr) + std::string("_test.h5");
  {
    nain4::silence _{G4cout};
    auto run_manager = G4RunManager::GetRunManager();
    run_manager -> SetUserInitialization(new geometry{hdf5_test_file_name});
    run_manager -> SetUserInitialization(new QBBC{0});
    run_manager -> SetUserInitialization(new actions);
    run_manager -> Initialize();
    run_manager -> BeamOn(1);
  }

  // ----- Verify -------------------------------------------------------------

  // Verify the number of volumes that make up the geometry
  auto world = nain4::find_physical("world");

  // std::cout << std::endl;
  // for (const auto v: world) {
  //   std::cout << std::setw(15) << v->GetName() << ": ";
  //   auto l = v->GetLogicalVolume();
  //   std::cout
  //     << std::setw(12) << l->GetMaterial()->GetName()
  //     << std::setw(12) << G4BestUnit(l->GetMass(), "Mass")
  //     << std::setw(12) << G4BestUnit(l->GetSolid()->GetCubicVolume(), "Volume")
  //     << std::endl;
  // }
  // std::cout << std::endl;

  size_t n_sipms = 10 * 10, volumes_per_sipm = 2, n_worlds = 1;
  std::ptrdiff_t number_of_volumes_in_geometry = n_sipms * volumes_per_sipm + n_worlds;

  CHECK(std::distance(begin(world), end(world)) == number_of_volumes_in_geometry);

  // Retrieve hits stored in the sensitive detector
  auto sd = dynamic_cast<sipm_sensitive*>(nain4::find_logical("PHOTODIODES") -> GetSensitiveDetector());
  auto& detected_hits = sd -> hits;
  CHECK(detected_hits.size() == n_sipms);

  // Retrieve hits that were written out
  std::vector<hit_t> written_hits;
  hdf5_io h5io{hdf5_test_file_name};
  h5io.read_hit_info(written_hits);

  CHECK(written_hits.size() == detected_hits.size());

  for (auto [i, hit] : enumerate(detected_hits)) {
    auto row =  written_hits[i];
    auto pos = hit.GetPreStepPoint() -> GetPosition();
    // TODO: CHECK(row.event_id == ??);
    CHECK(row.x == pos.getX());
    CHECK(row.y == pos.getY());
    CHECK(row.z == pos.getZ());

    // TODO: Stupid checks, just to get something going. Replace with something
    // more intelligent

    // The z-plane in which the nearest part of the sensitive detectors is positioned.
    CHECK(pos.getZ() == Approx(29.7));
    // The particles were fired at x and y positions that were multiples of 7,
    // and the gun direction had no z-component, so the xs and ys should still
    // be multilpes of 7.
    auto x_over_7 = pos.getX(); CHECK(x_over_7 == (int)x_over_7);
    auto y_over_7 = pos.getY(); CHECK(y_over_7 == (int)y_over_7);
  }
}<|MERGE_RESOLUTION|>--- conflicted
+++ resolved
@@ -22,17 +22,10 @@
 
 // visible = true
 TEST_CASE("Hamamatsu blue", "[geometry][hamamatsu][blue]") {
-<<<<<<< HEAD
-  auto& whole  = *sipm_hamamatsu_blue(true, {});
-  auto& active = *whole.GetLogicalVolume()->GetDaughter(0);
-  // Verify the number of volumes that make up the geometry
-  CHECK(std::distance(begin(whole), end(whole)) == 2);
-=======
   auto& whole  = *sipm_hamamatsu_blue(true);
   auto& active = *whole.GetDaughter(0)->GetLogicalVolume();
   // Verify the number of sub-volumes: 1 active region
   CHECK(std::distance(begin(whole), end(whole)) == 1);
->>>>>>> d60dbe25
 
   CHECK(whole .GetVisAttributes()->GetColour() == G4Colour::Yellow());
   CHECK(active.GetVisAttributes()->GetColour() == G4Colour::Blue());
@@ -46,17 +39,10 @@
 
 // visible = false
 TEST_CASE("Hamamatsu blue invisible", "[geometry][hamamatsu][blue]") {
-<<<<<<< HEAD
-  auto& whole  = *sipm_hamamatsu_blue(false, {});
-  auto& active = *whole.GetLogicalVolume()->GetDaughter(0);
-  // Verify the number of volumes that make up the geometry
-  CHECK(std::distance(begin(whole), end(whole)) == 2);
-=======
   auto& whole  = *sipm_hamamatsu_blue(false);
   auto& active = *whole.GetDaughter(0)->GetLogicalVolume();
   // Verify the number of sub-volumes: 1 active region
   CHECK(std::distance(begin(whole), end(whole)) == 1);
->>>>>>> d60dbe25
 
   // TODO How can you verify the G4VisAttributes::Invisible attribute?
   CHECK(whole .GetVisAttributes()->GetColour() == G4Colour::White());
@@ -73,11 +59,7 @@
 
     G4VPhysicalVolume* Construct() {
       auto air = nain4::material("G4_AIR");
-<<<<<<< HEAD
-      auto sipm = sipm_hamamatsu_blue(true, filename)->GetLogicalVolume();
-=======
-      auto sipm = sipm_hamamatsu_blue(true);
->>>>>>> d60dbe25
+      auto sipm = sipm_hamamatsu_blue(true, filename);
       auto world = nain4::volume<G4Box>("world", air, 40*mm, 40*mm, 40*mm);
       for (int x=-35; x<35; x+=7) {
         for (int y=-35; y<35; y+=7) {
